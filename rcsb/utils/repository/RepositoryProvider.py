--- conflicted
+++ resolved
@@ -447,13 +447,8 @@
                 uri = os.path.join(self.__baseUrlPDB, "pdb", "data", "structures", "divided", "mmCIF", idCodel[1:3], idCodel + ".cif.gz")
             elif contentType in ["vrpt", "validation_report"]:
                 # /pdb/validation_reports/
-<<<<<<< HEAD
-                # https://ftp.wwpdb.org/pub/pdb/validation_reports/00/100d/100d_validation.cif.gz
+                # https://files.wwpdb.org/pub/pdb/validation_reports/00/100d/100d_validation.cif.gz
                 uri = os.path.join(self.__baseUrlPDB, "pdb", "validation_reports", idCodel[1:3], idCodel, idCodel + "_validation.cif.gz")
-=======
-                # https://files.wwpdb.org/pub/pdb/validation_reports/00/100d/100d_validation.xml.gz
-                uri = os.path.join(self.__baseUrlPDB, "pdb", "validation_reports", idCodel[1:3], idCodel, idCodel + "_validation.xml.gz")
->>>>>>> 96af7c92
                 # logger.info("uri %r", uri)
             #
             elif contentType in ["pdbx_obsolete"]:
