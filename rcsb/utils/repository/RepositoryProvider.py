##
# File:    RepositoryProvider.py
# Author:  J. Westbrook
# Date:    21-Mar-2018
#
# Updates:
#   22-Mar-2018  jdw add support for all repositories -
#   26-Mar-2018  jdw internalize the use of externally provided configuration object -
#   27-Mar-2018  jdw add path to support mock repositories for testing.
#   23-May-2018  jdw add getRepoPathList() convenience method
#   18-Jun-2018  jdw move mock support to the configuration module
#   12-Jul-2018  jdw correct config for PDBX_REPO_PATH
#   13-Aug-2018  jdw add support for gz compressed entry files
#   24-Oct-2018  jdw update for new configuration organization
#   28-Nov-2018  jdw add mergeBirdRefData()
#   13-Dec-2018  jdw add preliminary I/HM repository support
#    5-Feb-2019  jdw add just method naming conventions, add getLocator() method,
#                    consolidate deliver of path configuration details in __getRepoTopPath().
#   14-Mar-2019  jdw add VRPT_REPO_PATH_ENV as an override for the validation report repo path.
#   27-Aug-2019  jdw filter missing validation reports
#   16-Sep-2019  jdw consolidate chem_comp_core with bird_chem_comp_core
#   14-Feb-2020  jdw migrate to rcsb.utils.repository
#   17-Sep-2021  jdw add remote repository access methods
#   29-Sep-2021  jdw make default discoveryMode a configuration option add inputIdCodeList to getLocatorObjList()
#    8-Oct-2021  jdw pass configuration URLs to CurrentHoldingsProvider and RemoveHoldingsProvider
#                    ValidationReportProvider() migrated to ValidationReportAdapter()
#    8-Oct-2021  jdw add warning messages for empty read/merge container results in method __mergeContainers()
#    5-Apr-2022  dwp Add support for loading id code lists for bird_chem_comp_core (mainly used for Azure testing)
#   13-Apr-2022  dwp Update methods for obtaining list of computed-model files
#    3-Aug-2022  dwp Enable retrieval of specific computed-model files with input
#    2-Feb-2023  dwp add support for requesting specific inputIdCodeList/idCodeList for CSMs
#   12-Jun-2023  dwp disable useCache for holdings files to force fresh re-download
#    5-Mar-2024  dwp Adjustments to support BCIF loading and CSM scaling (eliminate need to import CSM holdings file)
#   19-Mar-2024  dwp Raise exception and return empty list if not all dataContainers are properly read from file
#                    in __mergeContainers() (e.g., if mmCIF file is read in but validation report fails)
##
"""
Utilities for scanning and accessing data in PDBx/mmCIF data in common repository file systems or via remote repository services.

"""
__docformat__ = "restructuredtext en"
__author__ = "John Westbrook"
__email__ = "jwest@rcsb.rutgers.edu"
__license__ = "Apache 2.0"

import logging
import os
import time

from rcsb.utils.io.HashableDict import HashableDict
from rcsb.utils.io.MarshalUtil import MarshalUtil
from rcsb.utils.io.FileUtil import FileUtil
from rcsb.utils.multiproc.MultiProcUtil import MultiProcUtil
from rcsb.utils.repository.CurrentHoldingsProvider import CurrentHoldingsProvider
from rcsb.utils.repository.RemovedHoldingsProvider import RemovedHoldingsProvider
from rcsb.utils.validation.ValidationReportAdapter import ValidationReportAdapter

logger = logging.getLogger(__name__)


def toCifWrapper(xrt):
    dirPath = os.environ.get("_RP_DICT_PATH_")
    vpr = ValidationReportAdapter(dirPath=dirPath, useCache=True)
    vrd = vpr.getReader()
    return vrd.toCif(xrt)


class RepositoryProvider(object):
    """Utilities for scanning and accessing data in PDBx/mmCIF data in common repository file systems or via remote repository services.

    Discovery modes:

    Local file system mode - data sets are discovered by scanning repository files systems for files matching the required patterns,
                     and repository paths are defined in configuration data. File system path information may be provided
                     explicitly to avoid file system scans. Some merging and consolidation features are provided for validation data
                     and chemical reference data.

    Remote access mode - data sets are discovered from reading repository inventory files,
                     and repository service endpoints are defined in configuration data.


    """

    def __init__(self, cfgOb, cachePath=None, numProc=8, fileLimit=None, verbose=False, discoveryMode=None):
        self.__fileLimit = fileLimit
        self.__numProc = numProc
        self.__verbose = verbose
        self.__cfgOb = cfgOb
        self.__configName = self.__cfgOb.getDefaultSectionName()
        #
        self.__discoveryMode = discoveryMode if discoveryMode else self.__cfgOb.get("DISCOVERY_MODE", sectionName=self.__configName, default="local")
        self.__baseUrlPDB = self.__cfgOb.getPath("PDB_REPO_URL", sectionName=self.__configName, default="https://files.wwpdb.org/pub")
        self.__fallbackUrlPDB = self.__cfgOb.getPath("PDB_REPO_FALLBACK_URL", sectionName=self.__configName, default="https://files.wwpdb.org/pub")
        self.__baseUrlPDBDev = self.__cfgOb.getPath("PDBDEV_REPO_URL", sectionName=self.__configName, default="https://pdb-dev.wwpdb.org")
        self.__edMapUrl = self.__cfgOb.getPath("RCSB_EDMAP_LIST_PATH", sectionName=self.__configName, default=None)
        #
        self.__kwD = {
            "holdingsTargetUrl": os.path.join(self.__baseUrlPDB, "pdb", "holdings"),
            "holdingsFallbackUrl": os.path.join(self.__fallbackUrlPDB, "pdb", "holdings"),
            "edmapsLocator": self.__edMapUrl,
            "updateTargetUrl": os.path.join(self.__baseUrlPDB, "pdb", "data", "status", "latest"),
            "updateFallbackUrl": os.path.join(self.__fallbackUrlPDB, "pdb", "data", "status", "latest"),
            "filterType": "assign-dates",
        }
        #
        self.__topCachePath = cachePath if cachePath else "."
        self.__cachePath = os.path.join(self.__topCachePath, "repo_util")
        #
        self.__mU = MarshalUtil(workPath=self.__cachePath)
        self.__fU = FileUtil(workPath=self.__cachePath)
        self.__chP = None
        self.__rhP = None
        logger.info("Discovery mode is %r", self.__discoveryMode)
        #

    def getLocatorObjList(self, contentType, inputPathList=None, inputIdCodeList=None, mergeContentTypes=None, excludeIds=None):
        """Convenience method to get the data path list for the input repository content type.

        Args:
            contentType (str): Repository content type (e.g. pdbx, chem_comp, bird, ...)
            inputPathList (list, optional): path list that will be returned if provided (discoveryMode=local).
            inputIdCodeList (list, optional): locators will be returned for this ID code list (discoveryMode=remote).
            mergeContentTypes (list, optional): repository content types to combined with the
                                primary content type.
            excludeIds (list or dict): exclude any locators for idCodes in this list or dictionary

        Returns:
            (list): simple list of data file paths OR a tuple containing file path, format and merge details


        Example:

            locator object ({"locator": <path or URI> "fmt": <supported format code>, 'kwargs': {}},{}, ... )

             supported extensions are:
                 kwargs : {"marshalHelper": <function applied post read (e.g. toCifWrapper)>}

             multiple artifacts within a locator may be optionally merged/consolidated into a single data object.

        """
        inputPathList = inputPathList if inputPathList else []
        inputIdCodeList = inputIdCodeList if inputIdCodeList else []
        if inputPathList:
            return self.__getLocatorObjListWithInput(contentType, inputPathList=inputPathList, mergeContentTypes=mergeContentTypes)
        #
        locatorList = self.__getLocatorList(contentType, inputPathList=inputPathList, inputIdCodeList=inputIdCodeList, mergeContentTypes=mergeContentTypes)
        #
        if excludeIds:
            fL = []
            for locator in locatorList:
                if isinstance(locator, str):
                    pth = locator
                else:
                    pth = locator[0]["locator"]
                #
                idCode = self.__getIdcodeFromLocatorPath(contentType, pth)
                if idCode in excludeIds:
                    continue
                fL.append(locator)
            locatorList = fL

        return locatorList

    def getContainerList(self, locatorObjList):
        """Return the PDBx data container list obtained by parsing the input locator object list."""
        cL = []
        for locatorObj in locatorObjList:
            myContainerList = self.__mergeContainers(locatorObj, fmt="mmcif", mergeTarget=0)
            for cA in myContainerList:
                cL.append(cA)
        return cL

    def getLocatorIdcodes(self, contentType, locatorObjList, locatorIndex=0):
        try:
            if locatorObjList and isinstance(locatorObjList[0], str):
                return [self.__getIdcodeFromLocatorPath(contentType, pth) for pth in locatorObjList]
            else:
                return [self.__getIdcodeFromLocatorPath(contentType, locatorObj[locatorIndex]["locator"]) for locatorObj in locatorObjList]
        except Exception as e:
            logger.exception("Failing with %s", str(e))
        return []

    def getLocatorPaths(self, locatorObjList, locatorIndex=0):
        try:
            if locatorObjList and isinstance(locatorObjList[0], str):
                return locatorObjList
            else:
                return [locatorObj[locatorIndex]["locator"] for locatorObj in locatorObjList]
        except Exception as e:
            logger.exception("Failing with %s", str(e))
        return []

    def getLocatorsFromPaths(self, locatorObjList, pathList, locatorIndex=0):
        """Return locator objects with paths (locatorObjIndex) matching the input pathList."""
        # index the input locatorObjList
        rL = []
        try:
            if locatorObjList and isinstance(locatorObjList[0], str):
                return pathList
            #
            locIdx = {}
            for ii, locatorObj in enumerate(locatorObjList):
                if "locator" in locatorObj[locatorIndex]:
                    locIdx[locatorObj[locatorIndex]["locator"]] = ii
            #
            for pth in pathList:
                jj = locIdx[pth] if pth in locIdx else None
                if jj is not None:
                    rL.append(locatorObjList[jj])
        except Exception as e:
            logger.exception("Failing with %s", str(e))
        #
        return rL

    #  ---- Private methods ----
    def __getLocatorObjListWithInput(self, contentType, inputPathList=None, mergeContentTypes=None):
        """Convenience method to get the data path list for the input repository content type.
        This is a special case to handle the content merging for the input path/locator list.

        Args:
            contentType (str): Repository content type (e.g. pdbx, chem_comp, bird, ...)
            inputPathList (list, optional): path list that will be returned if provided.
            mergeContentTypes (list, optional): repository content types to combined with the
                                primary content type.

        Returns:
            Obj list: data file paths or tuple of file paths

        """
        inputPathList = inputPathList if inputPathList else []
        locatorList = self.__getLocatorList(contentType, inputPathList=inputPathList)

        if mergeContentTypes and "vrpt" in mergeContentTypes and contentType in ["pdbx", "pdbx_core"]:
            dictPath = os.path.join(self.__topCachePath, self.__cfgOb.get("DICTIONARY_CACHE_DIR", sectionName=self.__cfgOb.getDefaultSectionName()))
            os.environ["_RP_DICT_PATH_"] = dictPath
            #
            locObjL = []
            for locator in locatorList:
                if isinstance(locator, str):
                    kwD = HashableDict({})
                    oL = [HashableDict({"locator": locator, "fmt": "mmcif", "kwargs": kwD})]
                    for mergeContentType in mergeContentTypes:
                        _, fn = os.path.split(locator)
                        idCode = fn[:4] if fn and len(fn) >= 8 else None
                        mergeLocator = self.__getLocator(mergeContentType, idCode, checkExists=True) if idCode else None
                        if mergeLocator:
                            kwD = HashableDict({})
                            oL.append(HashableDict({"locator": mergeLocator, "fmt": "mmcif", "kwargs": kwD}))
                    lObj = tuple(oL)
                else:
                    logger.error("Unexpected output locator type %r", locator)
                    lObj = locator
                locObjL.append(lObj)
            #
            locatorList = locObjL
        # -
        if contentType in ["pdbx_comp_model_core"]:
            locObjL = []
            for inputPath in inputPathList:
                if isinstance(inputPath, str):
                    if inputPath.strip() in locatorList:
                        locObjL.append(inputPath.strip())
            #
            locatorList = locObjL
        # -
        return locatorList

    def __mergeContainers(self, locatorObj, fmt="mmcif", mergeTarget=0):
        """Consolidate content in auxiliary files locatorObj[1:] into the locatorObj[0] container index 'mergeTarget'."""
        #
        cL = []
        try:
            if isinstance(locatorObj, str):
                # This is followed for CSMs and anything else that doesn't have an associated validation report file
                if locatorObj.lower().endswith(".bcif.gz") or locatorObj.lower().endswith(".bcif"):
                    fmt = "bcif"
                logger.debug("locatorObj %s fmt %s", locatorObj, fmt)
                cL = self.__mU.doImport(locatorObj, fmt=fmt)
                if not cL:
                    logger.error("locator %r fmt %s returned empty container list.", locatorObj, fmt)
                    raise ValueError("locator %r fmt %s returned empty container list" % (locatorObj, fmt))
            #
            elif isinstance(locatorObj, (list, tuple)) and locatorObj:
                # This is followed for Experimental mmCIF files (anything with have an associated validation report file)
                dD = locatorObj[0]
                kw = dD["kwargs"]
                cL = self.__mU.doImport(dD["locator"], fmt=dD["fmt"], **kw)
                if cL:
                    for dD in locatorObj[1:]:
                        kw = dD["kwargs"]
                        rObj = self.__mU.doImport(dD["locator"], fmt=dD["fmt"], **kw)
                        mergeL = rObj if rObj else []
                        if not mergeL:
                            logger.error("locator object with leading path %r returned empty container list (%r)", dD["locator"], locatorObj)
                            raise ValueError("locator object with leading path %r returned empty container list (%r)" % (dD["locator"], locatorObj))
                        for mc in mergeL:
                            cL[mergeTarget].merge(mc)
                else:
                    logger.error("locator object with leading path %r returned empty container list (%r)", dD["locator"], locatorObj)
                    raise ValueError("locator object with leading path %r returned empty container list (%r)" % (dD["locator"], locatorObj))
            #
            else:
<<<<<<< HEAD
                logger.warning("non-comforming locator object %r", locatorObj)
        #
=======
                logger.warning("non-conforming locator object %r", locatorObj)
                return []
>>>>>>> 35cf252c
        except Exception as e:
            logger.exception("Failing for %r with %s", locatorObj, str(e))
            return []
        #
        return cL if cL else []

    def __getLocatorList(self, contentType, inputPathList=None, inputIdCodeList=None, mergeContentTypes=None):
        if self.__discoveryMode == "local":
            return self.__getLocatorListLocal(contentType, inputPathList=inputPathList, mergeContentTypes=mergeContentTypes)
        else:
            return self.__getLocatorListRemote(contentType, inputIdCodeList=inputIdCodeList, mergeContentTypes=mergeContentTypes)

    def __getLocatorListLocal(self, contentType, inputPathList=None, mergeContentTypes=None):
        """Internal convenience method to return repository local path lists by content type:"""
        outputLocatorList = []
        inputPathList = inputPathList if inputPathList else []
        try:
            if contentType in ["bird", "bird_core"]:
                outputLocatorList = inputPathList if inputPathList else self.__getBirdPathList()
            elif contentType == "bird_family":
                outputLocatorList = inputPathList if inputPathList else self.__getBirdFamilyPathList()
            elif contentType in ["chem_comp"]:
                outputLocatorList = inputPathList if inputPathList else self.__getChemCompPathList()
            elif contentType in ["bird_chem_comp"]:
                outputLocatorList = inputPathList if inputPathList else self.__getBirdChemCompPathList()
            elif contentType in ["pdbx", "pdbx_core"] and mergeContentTypes and "vrpt" in mergeContentTypes:
                dictPath = os.path.join(self.__topCachePath, self.__cfgOb.get("DICTIONARY_CACHE_DIR", sectionName=self.__cfgOb.getDefaultSectionName()))
                os.environ["_RP_DICT_PATH_"] = dictPath
                outputLocatorList = self.__getEntryLocatorObjList(mergeContentTypes=mergeContentTypes)

            elif contentType in ["pdbx", "pdbx_core"]:
                outputLocatorList = inputPathList if inputPathList else self.__getEntryPathList()
            #
            elif contentType in ["pdbx_obsolete"]:
                outputLocatorList = inputPathList if inputPathList else self.getObsoleteEntryPathList()
            elif contentType in ["chem_comp_core", "bird_consolidated", "bird_chem_comp_core"]:
                outputLocatorList = inputPathList if inputPathList else self.mergeBirdAndChemCompRefData()
            elif contentType in ["ihm_dev", "ihm_dev_core", "ihm_dev_full"]:
                outputLocatorList = inputPathList if inputPathList else self.__getIhmDevPathList()
            elif contentType in ["pdb_distro", "da_internal", "status_history"]:
                outputLocatorList = inputPathList if inputPathList else []
            elif contentType in ["pdbx_comp_model_core"]:
                outputLocatorList = inputPathList if inputPathList else self.__getCompModelPathList()
            else:
                logger.warning("Unsupported contentType %s", contentType)
        except Exception as e:
            logger.exception("Failing with %s", str(e))

        if self.__fileLimit:
            outputLocatorList = outputLocatorList[: self.__fileLimit]

        return sorted(outputLocatorList) if outputLocatorList and isinstance(outputLocatorList[0], str) else outputLocatorList

    def __getLocatorListRemote(self, contentType, inputIdCodeList=None, mergeContentTypes=None):
        outputLocatorList = []
        idCodeList = inputIdCodeList if inputIdCodeList else []
        logger.info("Getting remote locator list for contentType %s with idCodeList length (%d)", contentType, len(idCodeList))
        try:
            if contentType in ["bird", "bird_core"]:
                outputLocatorList = self.__getBirdUriList(idCodeList=idCodeList)
            elif contentType == "bird_family":
                outputLocatorList = self.__getBirdFamilyUriList(idCodeList=idCodeList)
            elif contentType in ["chem_comp"]:
                outputLocatorList = self.__getChemCompUriList(idCodeList=idCodeList)
            elif contentType in ["bird_chem_comp"]:
                outputLocatorList = self.__getBirdChemCompUriList(idCodeList=idCodeList)
            elif contentType in ["chem_comp_core", "bird_consolidated", "bird_chem_comp_core"] and not self.__fileLimit:
                outputLocatorList = self.mergeBirdAndChemCompRefData()
            elif contentType in ["chem_comp_core", "bird_consolidated", "bird_chem_comp_core"] and self.__fileLimit:
                outputLocatorList = self.mergeBirdAndChemCompRefDataWithInput(idCodeList=idCodeList)
            #
            elif contentType in ["pdbx", "pdbx_core"]:
                if mergeContentTypes and "vrpt" in mergeContentTypes:
                    dictPath = os.path.join(self.__topCachePath, self.__cfgOb.get("DICTIONARY_CACHE_DIR", sectionName=self.__cfgOb.getDefaultSectionName()))
                    os.environ["_RP_DICT_PATH_"] = dictPath
                    outputLocatorList = self.__getEntryUriList(idCodeList=idCodeList, mergeContentTypes=mergeContentTypes)
                else:
                    outputLocatorList = self.__getEntryUriList(idCodeList=idCodeList)
            #
            elif contentType in ["pdbx_obsolete"]:
                outputLocatorList = self.__getObsoleteEntryUriList(idCodeList=idCodeList)
            #
            elif contentType in ["ihm_dev", "ihm_dev_core", "ihm_dev_full"]:
                outputLocatorList = self.__getIhmDevPathList()
            elif contentType in ["pdbx_comp_model_core"]:
                outputLocatorList = self.__getCompModelPathList(idCodeList=idCodeList, fmt="mmcif")
                # outputLocatorList = self.__getCompModelPathList(idCodeList=idCodeList, fmt="bcif")
            else:
                logger.warning("Unsupported contentType %s", contentType)

        except Exception as e:
            logger.exception("Failing with %s", str(e))

        logger.debug("outputLocatorList before applying fileLimit (%r): %r", self.__fileLimit, outputLocatorList)
        if self.__fileLimit:
            outputLocatorList = outputLocatorList[: self.__fileLimit]
            logger.debug("outputLocatorList after applying fileLimit (%r): %r", self.__fileLimit, outputLocatorList)

        return sorted(outputLocatorList) if outputLocatorList and isinstance(outputLocatorList[0], str) else outputLocatorList

    def __getLocator(self, contentType, idCode, version="v1-0", checkExists=False):
        if self.__discoveryMode == "local":
            return self.__getLocatorLocal(contentType, idCode, version=version, checkExists=checkExists)
        else:
            return self.__getLocatorRemote(contentType, idCode)

    def __getLocatorLocal(self, contentType, idCode, version="v1-0", checkExists=False):
        """Convenience method to return repository path for a content type and cardinal identifier."""
        pth = None
        try:
            idCodel = idCode.lower()
            if contentType == "bird":
                pth = os.path.join(self.__getRepoLocalPath(contentType), idCode[-1], idCode + ".cif")
            elif contentType == "bird_family":
                pth = os.path.join(self.__getRepoLocalPath(contentType), idCode[-1], idCode + ".cif")
            elif contentType in ["chem_comp", "chem_comp_core"]:
                pth = os.path.join(self.__getRepoLocalPath(contentType), idCode[0], idCode, idCode + ".cif")
            elif contentType in ["bird_chem_comp"]:
                pth = os.path.join(self.__getRepoLocalPath(contentType), idCode[-1], idCode + ".cif")
            elif contentType in ["pdbx", "pdbx_core", "pdbx_obsolete"]:
                pth = os.path.join(self.__getRepoLocalPath(contentType), idCodel[1:3], idCodel + ".cif.gz")
            elif contentType in ["bird_consolidated", "bird_chem_comp_core"]:
                pth = os.path.join(self.__getRepoLocalPath(contentType), idCode + ".cif")
            elif contentType in ["ihm_dev", "ihm_dev_core", "ihm_dev_full"]:
                pth = os.path.join(self.__getRepoLocalPath(contentType), idCode, idCode + "_model_%s.cif.gz" % version)
            elif contentType in ["pdb_distro", "da_internal", "status_history"]:
                pass
            elif contentType in ["vrpt"]:
                pth = os.path.join(self.__getRepoLocalPath(contentType), idCodel[1:3], idCodel, idCodel + "_validation.cif.gz")
            else:
                logger.warning("Unsupported local contentType %s", contentType)
        except Exception as e:
            logger.exception("Failing with %s", str(e))

        if checkExists:
            pth = pth if self.__mU.exists(pth) else None
        return pth

    def __getLocatorRemote(self, contentType, idCode, repositoryLayout="pdbftp"):
        """Convenience method to return the URI for a content type and cardinal identifier."""
        uri = None
        _ = repositoryLayout
        try:
            idCodel = idCode.lower()
            if contentType == "bird":
                # /pdb/refdata/bird/prd/1/
                uri = os.path.join(self.__baseUrlPDB, "pdb", "refdata", "bird", "prd", idCode[-1], idCode + ".cif")
            elif contentType == "bird_family":
                uri = os.path.join(self.__baseUrlPDB, "pdb", "refdata", "bird", "family", idCode[-1], idCode + ".cif")
            elif contentType in ["bird_chem_comp"]:
                uri = os.path.join(self.__baseUrlPDB, "pdb", "refdata", "bird", "prdcc", idCode[-1], idCode + ".cif")
            elif contentType in ["chem_comp", "chem_comp_core"]:
                uri = os.path.join(self.__baseUrlPDB, "pdb", "refdata", "chem_comp", idCode[-1], idCode, idCode + ".cif")
            #
            elif contentType in ["pdbx", "pdbx_core"]:
                # pdb/data/structures/divided/mmCIF
                uri = os.path.join(self.__baseUrlPDB, "pdb", "data", "structures", "divided", "mmCIF", idCodel[1:3], idCodel + ".cif.gz")
            elif contentType in ["vrpt", "validation_report"]:
                # /pdb/validation_reports/
                # https://files.wwpdb.org/pub/pdb/validation_reports/00/100d/100d_validation.cif.gz
                uri = os.path.join(self.__baseUrlPDB, "pdb", "validation_reports", idCodel[1:3], idCodel, idCodel + "_validation.cif.gz")
                # logger.info("uri %r", uri)
            #
            elif contentType in ["pdbx_obsolete"]:
                # pdb/data/structures/obsolete/mmCIF/
                uri = os.path.join(self.__baseUrlPDB, "pdb", "data", "structures", "obsolete", "mmCIF", idCodel[1:3], idCodel + ".cif.gz")
            elif contentType in ["bird_consolidated", "bird_chem_comp_core"]:
                uri = os.path.join(self.__getRepoLocalPath(contentType), idCode + ".cif")
            #
            elif contentType in ["ihm_dev", "ihm_dev_core", "ihm_dev_full"]:

                # https://pdb-dev.wwpdb.org/cif/PDBDEV_00000001.cif
                uri = os.path.join(self.__baseUrlPDBDev, "cif", idCode + ".cif")
            elif contentType in ["pdb_distro", "da_internal", "status_history"]:
                pass
            else:
                logger.warning("Unsupported remote contentType %s", contentType)
        except Exception as e:
            logger.exception("Failing with %s", str(e))

        return uri

    def __getIdcodeFromLocatorPath(self, contentType, pth):
        """Convenience method to return the idcode from the locator path."""
        idCode = None
        try:
            bn = os.path.basename(pth)
            if contentType in ["pdbx", "pdbx_core", "pdbx_obsolete", "bird", "bird_family", "chem_comp", "chem_comp_core", "bird_consolidated", "bird_chem_comp_core"]:
                idCode = bn.split(".")[0]
            elif contentType in ["ihm_dev", "ihm_dev_core", "ihm_dev_full"]:
                tC = bn.split(".")[0]
                idCode = "_".join(tC.split("_")[:2])
            elif contentType in ["pdb_distro", "da_internal", "status_history"]:
                idCode = None
            elif contentType in ["vrpt"]:
                tC = bn.split(".")[0]
                idCode = tC.split("_")[0]
            else:
                logger.warning("Unsupported contentType %s", contentType)
            idCode = idCode.upper() if idCode else None
        except Exception as e:
            logger.exception("Failing for %r %r with %s", contentType, pth, str(e))
        return idCode

    def __getRepoLocalPath(self, contentType):
        """Convenience method to return repository top path from configuration data."""
        pth = None
        try:
            if contentType == "bird":
                pth = self.__cfgOb.getPath("BIRD_REPO_PATH", sectionName=self.__configName)
            elif contentType == "bird_family":
                pth = self.__cfgOb.getPath("BIRD_FAMILY_REPO_PATH", sectionName=self.__configName)
            elif contentType in ["chem_comp", "chem_comp_core"]:
                pth = self.__cfgOb.getPath("CHEM_COMP_REPO_PATH", sectionName=self.__configName)
            elif contentType in ["bird_chem_comp"]:
                pth = self.__cfgOb.getPath("BIRD_CHEM_COMP_REPO_PATH", sectionName=self.__configName)
            elif contentType in ["pdbx", "pdbx_core"]:
                pth = self.__cfgOb.getPath("PDBX_REPO_PATH", sectionName=self.__configName)
            elif contentType in ["pdbx_obsolete"]:
                pth = self.__cfgOb.getPath("PDBX_OBSOLETE_REPO_PATH", sectionName=self.__configName)
            elif contentType in ["pdbx_comp_model_core"]:
                pth = self.__cfgOb.getPath("PDBX_COMP_MODEL_REPO_PATH", sectionName=self.__configName)
            elif contentType in ["bird_consolidated", "bird_chem_comp_core"]:
                pth = self.__cachePath
            elif contentType in ["ihm_dev", "ihm_dev_core", "ihm_dev_full"]:
                pth = self.__cfgOb.getPath("IHM_DEV_REPO_PATH", sectionName=self.__configName)
            elif contentType in ["pdb_distro", "da_internal", "status_history"]:
                pass
            elif contentType in ["vrpt"]:
                pth = self.__cfgOb.getEnvValue("VRPT_REPO_PATH_ENV", sectionName=self.__configName, default=None)
                if pth is None:
                    pth = self.__cfgOb.getPath("VRPT_REPO_PATH", sectionName=self.__configName)
                else:
                    logger.debug("Using validation report path from environment assignment %s", pth)
            else:
                logger.warning("Unsupported contentType %s", contentType)
        except Exception as e:
            logger.exception("Failing with %s", str(e))
        return pth

    # JDW ---  URI code ----
    def __getEntryUriList(self, idCodeList=None, mergeContentTypes=None):
        uL = []
        try:
            if not self.__chP:
                logger.info("Initializing CurrentHoldingsProvider")
                self.__chP = CurrentHoldingsProvider(self.__topCachePath, **self.__kwD)
            #
            ok = self.__chP.testCache()
            logger.info("CurrentHoldingsProvider testCache (%r)", ok)
            #
            tIdL = self.__chP.getEntryIdList()
            logger.info("original tIdL length (%r)", len(tIdL))
            if idCodeList:
                tIdD = dict.fromkeys(tIdL, True)
                tIdL = [idCode.upper() for idCode in idCodeList if idCode.upper() in tIdD]
                # idCodeList = [t.upper() for t in idCodeList]
                # tIdL = list(set(tIdL).intersection(idCodeList))
                logger.debug("idCodeList selected tIdL: %r", tIdL)
                logger.info("idCodeList selected tIdL length (%r)", len(tIdL))
                if len(tIdL) > 10:
                    logger.info("idCodeList selected tIdL first few: %r", tIdL[0:5])
            #
            if not (mergeContentTypes and "vrpt" in mergeContentTypes):
                logger.error("Validation mergeContentTypes not enabled!")
            #
            for tId in tIdL:
                kwD = HashableDict({})
                locObj = [HashableDict({"locator": self.__getLocatorRemote("pdbx_core", tId), "fmt": "mmcif", "kwargs": kwD})]
                if mergeContentTypes and "vrpt" in mergeContentTypes:
                    # if self.__chP.hasEntryContentType(tId, "validation_report"):
                    if self.__chP.hasValidationReportData(tId):
<<<<<<< HEAD
                        kwD = HashableDict({"marshalHelper": toCifWrapper})
                        locObj.append(HashableDict({"locator": self.__getLocatorRemote("validation_report", tId), "fmt": "xml", "kwargs": kwD}))
                    else:
                        logger.warning("Validation data not found for id %r", tId)
=======
                        kwD = HashableDict({})
                        locObj.append(HashableDict({"locator": self.__getLocatorRemote("validation_report", tId), "fmt": "mmcif", "kwargs": kwD}))
>>>>>>> 35cf252c
                uL.append(tuple(locObj))
        except Exception as e:
            logger.exception("Failing with %s", str(e))
        return self.__applyLimit(uL)

    def __getObsoleteEntryUriList(self, idCodeList=None):
        uL = []
        try:
            if not self.__rhP:
                self.__rhP = RemovedHoldingsProvider(self.__topCachePath, **self.__kwD)
            #
            tIdL = self.__rhP.getEntryByStatus("OBS")
            if idCodeList:
                tIdD = dict.fromkeys(tIdL, True)
                tIdL = [idCode.upper() for idCode in idCodeList if idCode.upper() in tIdD]
                logger.info("idCodeList selected: %r", tIdL)
            #
            for tId in tIdL:
                kwD = HashableDict({})
                locObj = [HashableDict({"locator": self.__getLocatorRemote("pdbx_obsolete", tId), "fmt": "mmcif", "kwargs": kwD})]
                uL.append(tuple(locObj))
        except Exception as e:
            logger.exception("Failing with %s", str(e))
        return self.__applyLimit(uL)

    def __getBirdUriList(self, idCodeList=None):
        uL = []
        try:
            if not self.__chP:
                self.__chP = CurrentHoldingsProvider(self.__topCachePath, **self.__kwD)
            #
            tIdL = self.__chP.getBirdIdList()
            if idCodeList:
                tIdD = dict.fromkeys(tIdL, True)
                tIdL = [idCode.upper() for idCode in idCodeList if idCode.upper() in tIdD]
                logger.info("idCodeList selected: %r", tIdL)
            #
            kwD = HashableDict({})
            for tId in tIdL:
                uL.append(tuple([HashableDict({"locator": self.__getLocatorRemote("bird", tId), "fmt": "mmcif", "kwargs": kwD})]))
        except Exception as e:
            logger.exception("Failing with %s", str(e))
        return self.__applyLimit(uL)

    def __getBirdFamilyUriList(self, idCodeList=None):
        uL = []
        try:
            if not self.__chP:
                self.__chP = CurrentHoldingsProvider(self.__topCachePath, **self.__kwD)
            #
            tIdL = self.__chP.getBirdFamilyIdList()
            if idCodeList:
                tIdD = dict.fromkeys(tIdL, True)
                tIdL = [idCode.upper() for idCode in idCodeList if idCode.upper() in tIdD]
                logger.info("idCodeList selected: %r", tIdL)
            #
            kwD = HashableDict({})
            for tId in tIdL:
                uL.append(tuple([{"locator": self.__getLocatorRemote("bird_family", tId), "fmt": "mmcif", "kwargs": kwD}]))
        except Exception as e:
            logger.exception("Failing with %s", str(e))
        return self.__applyLimit(uL)

    def __getChemCompUriList(self, idCodeList=None):
        uL = []
        try:
            if not self.__chP:
                self.__chP = CurrentHoldingsProvider(self.__topCachePath, **self.__kwD)
            #
            tIdL = self.__chP.getChemCompIdList()
            if idCodeList:
                tIdD = dict.fromkeys(tIdL, True)
                tIdL = [idCode.upper() for idCode in idCodeList if idCode.upper() in tIdD]
                logger.info("idCodeList selected: %r", tIdL)
            #
            kwD = HashableDict({})
            for tId in tIdL:
                uL.append(tuple([HashableDict({"locator": self.__getLocatorRemote("chem_comp", tId), "fmt": "mmcif", "kwargs": kwD})]))
        except Exception as e:
            logger.exception("Failing with %s", str(e))
        return self.__applyLimit(uL)

    def __getBirdChemCompUriList(self, idCodeList=None):
        uL = []
        try:
            if not self.__chP:
                self.__chP = CurrentHoldingsProvider(self.__topCachePath, **self.__kwD)
            #
            tIdL = self.__chP.getBirdChemCompIdList()
            if idCodeList:
                tIdD = dict.fromkeys(tIdL, True)
                tIdL = [idCode.upper() for idCode in idCodeList if idCode.upper() in tIdD]
                logger.info("idCodeList selected: %r", tIdL)
            #
            kwD = HashableDict({})
            for tId in tIdL:
                uL.append(tuple([HashableDict({"locator": self.__getLocatorRemote("bird_chem_comp", tId), "fmt": "mmcif", "kwargs": kwD})]))
        except Exception as e:
            logger.exception("Failing with %s", str(e))
        return self.__applyLimit(uL)

    # -- Path based code ---
    def _chemCompPathWorker(self, dataList, procName, optionsD, workingDir):
        """Return the list of chemical component definition file paths in the current repository."""
        _ = procName
        _ = workingDir
        topRepoPath = optionsD["topRepoPath"]
        pathList = []
        for subdir in dataList:
            dd = os.path.join(topRepoPath, subdir)
            for root, _, files in os.walk(dd, topdown=False):
                if "REMOVE" in root:
                    continue
                for name in files:
                    if name.endswith(".cif") and len(name) <= 7:
                        pathList.append(os.path.join(root, name))
        return dataList, pathList, []

    def __getChemCompPathList(self):
        return self.__fetchChemCompPathList(self.__getRepoLocalPath("chem_comp"), numProc=self.__numProc)

    def __fetchChemCompPathList(self, topRepoPath, numProc=8):
        """Get the path list for the chemical component definition repository"""
        ts = time.strftime("%Y %m %d %H:%M:%S", time.localtime())
        logger.debug("Starting at %s", ts)
        startTime = time.time()
        pathList = []
        try:
            dataS = "ABCDEFGHIJKLMNOPQRSTUVWXYZ0123456789"
            dataList = [a for a in dataS]
            optD = {}
            optD["topRepoPath"] = topRepoPath
            mpu = MultiProcUtil(verbose=self.__verbose)
            mpu.setOptions(optionsD=optD)
            mpu.set(workerObj=self, workerMethod="_chemCompPathWorker")
            _, _, retLists, _ = mpu.runMulti(dataList=dataList, numProc=numProc, numResults=1)
            pathList = retLists[0]
            endTime0 = time.time()
            logger.debug("Path list length %d  in %.4f seconds", len(pathList), endTime0 - startTime)
        except Exception as e:
            logger.exception("Failing with %s", str(e))
        return self.__applyLimit(pathList)

    def _entryLocatorObjWithMergeWorker(self, dataList, procName, optionsD, workingDir):
        """Return the list of entry locator objects including merge content in the current repository."""
        _ = procName
        _ = workingDir
        topRepoPath = optionsD["topRepoPath"]
        mergeContentTypes = optionsD["mergeContentTypes"]
        locatorObjList = []
        for subdir in dataList:
            dd = os.path.join(topRepoPath, subdir)
            for root, _, files in os.walk(dd, topdown=False):
                if "REMOVE" in root:
                    continue
                for fn in files:
                    if (fn.endswith(".cif.gz") and len(fn) == 11) or (fn.endswith(".cif") and len(fn) == 8):
                        locator = os.path.join(root, fn)
                        kwD = HashableDict({})
                        oL = [HashableDict({"locator": locator, "fmt": "mmcif", "kwargs": kwD})]
                        for mergeContentType in mergeContentTypes:
                            idCode = fn[:4] if fn and len(fn) >= 8 else None
                            mergeLocator = self.__getLocator(mergeContentType, idCode, checkExists=True) if idCode else None
                            if mergeLocator:
                                kwD = HashableDict({})
                                oL.append(HashableDict({"locator": mergeLocator, "fmt": "mmcif", "kwargs": kwD}))
                        lObj = tuple(oL)
                        locatorObjList.append(lObj)
        return dataList, locatorObjList, []

    def __getEntryLocatorObjList(self, mergeContentTypes=None):
        return self.__fetchEntryLocatorObjList(self.__getRepoLocalPath("pdbx"), numProc=self.__numProc, mergeContentTypes=mergeContentTypes)

    def __fetchEntryLocatorObjList(self, topRepoPath, numProc=8, mergeContentTypes=None):
        """Get the path list for structure entries in the input repository"""
        ts = time.strftime("%Y %m %d %H:%M:%S", time.localtime())
        logger.debug("Starting at %s", ts)
        startTime = time.time()
        pathList = []
        try:
            dataList = []
            anL = "abcdefghijklmnopqrstuvwxyz0123456789"
            for a1 in anL:
                for a2 in anL:
                    hc = a1 + a2
                    dataList.append(hc)
                    hc = a2 + a1
                    dataList.append(hc)
            dataList = list(set(dataList))
            #
            optD = {}
            optD["topRepoPath"] = topRepoPath
            optD["mergeContentTypes"] = mergeContentTypes
            mpu = MultiProcUtil(verbose=self.__verbose)
            mpu.setOptions(optionsD=optD)
            mpu.set(workerObj=self, workerMethod="_entryLocatorObjWithMergeWorker")
            _, _, retLists, _ = mpu.runMulti(dataList=dataList, numProc=numProc, numResults=1)
            pathList = retLists[0]
            endTime0 = time.time()
            logger.debug("Locator object list length %d  in %.4f seconds", len(pathList), endTime0 - startTime)
        except Exception as e:
            logger.exception("Failing with %s", str(e))
        return self.__applyLimit(pathList)

    def _entryPathWorker(self, dataList, procName, optionsD, workingDir):
        """Return the list of entry file paths in the current repository."""
        _ = procName
        _ = workingDir
        topRepoPath = optionsD["topRepoPath"]
        pathList = []
        for subdir in dataList:
            dd = os.path.join(topRepoPath, subdir)
            for root, _, files in os.walk(dd, topdown=False):
                if "REMOVE" in root:
                    continue
                for name in files:
                    if (name.endswith(".cif.gz") and len(name) == 11) or (name.endswith(".cif") and len(name) == 8):
                        pathList.append(os.path.join(root, name))
        return dataList, pathList, []

    def _compModelPathWorker(self, dataList, procName, optionsD, workingDir):
        """Return the list of computed-model entry file paths in the current computed-model storage area.

        Args:
            dataList (list): List of sub-directory paths to model files in the computed-model storage area, with paths starting at
                             the model source prefix (e.g., ["AF/XJ/E6/AF_AFA0A385XJE6F1.cif.gz", "MA/PC/05/MA_MABAKCEPC0534.cif.gz."])
            procName (str): worker process name
            optionsD (dict): dictionary of additional options that worker can access
            workingDir (str): path to working directory
        """
        _ = procName
        _ = workingDir
        topRepoPath = optionsD["topRepoPath"]
        modelFormat = optionsD["modelFormat"]
        pathList = []
        for modelId in dataList:
            modelSourcePrefix, firstDir, secondDir = modelId[0:2], modelId[-6:-4], modelId[-4:-2]
            internalModelName = modelId + modelFormat
            modelPathFromPrefixDir = os.path.join(modelSourcePrefix, firstDir, secondDir, internalModelName)
            pathList.append(os.path.join(topRepoPath, modelPathFromPrefixDir))
        return dataList, pathList, []

    def __getEntryPathList(self):
        return self.__fetchEntryPathList(self.__getRepoLocalPath("pdbx"), numProc=self.__numProc)

    def getObsoleteEntryPathList(self):
        return self.__fetchEntryPathList(self.__getRepoLocalPath("pdbx_obsolete"), numProc=self.__numProc)

    def __fetchEntryPathList(self, topRepoPath, numProc=8):
        """Get the path list for structure entries in the input repository"""
        ts = time.strftime("%Y %m %d %H:%M:%S", time.localtime())
        logger.debug("Starting at %s", ts)
        startTime = time.time()
        pathList = []
        try:
            dataList = []
            anL = "abcdefghijklmnopqrstuvwxyz0123456789"
            for a1 in anL:
                for a2 in anL:
                    hc = a1 + a2
                    dataList.append(hc)
                    hc = a2 + a1
                    dataList.append(hc)
            dataList = list(set(dataList))
            #
            optD = {}
            optD["topRepoPath"] = topRepoPath
            mpu = MultiProcUtil(verbose=self.__verbose)
            mpu.setOptions(optionsD=optD)
            mpu.set(workerObj=self, workerMethod="_entryPathWorker")
            _, _, retLists, _ = mpu.runMulti(dataList=dataList, numProc=numProc, numResults=1)
            pathList = retLists[0]
            endTime0 = time.time()
            logger.debug("Path list length %d  in %.4f seconds", len(pathList), endTime0 - startTime)
        except Exception as e:
            logger.exception("Failing with %s", str(e))
        return self.__applyLimit(pathList)

    def __getBirdPathList(self):
        return self.__fetchBirdPathList(self.__getRepoLocalPath("bird"))

    def __fetchBirdPathList(self, topRepoPath):
        """Return the list of definition file paths in the current repository.

        List is ordered in increasing PRD ID numerical code.
        """
        pathList = []
        try:
            sd = {}
            for root, _, files in os.walk(topRepoPath, topdown=False):
                if "REMOVE" in root:
                    continue
                for name in files:
                    if name.startswith("PRD_") and name.endswith(".cif") and len(name) <= 14:
                        pth = os.path.join(root, name)
                        sd[int(name[4:-4])] = pth
            #
            for k in sorted(sd.keys()):
                pathList.append(sd[k])
        except Exception as e:
            logger.exception("Failing with %s", str(e))
        #
        return self.__applyLimit(pathList)

    def __getBirdFamilyPathList(self):
        return self.__fetchBirdFamilyPathList(self.__getRepoLocalPath("bird_family"))

    def __fetchBirdFamilyPathList(self, topRepoPath):
        """Return the list of definition file paths in the current repository.

        List is ordered in increasing PRD ID numerical code.
        """
        pathList = []
        try:
            sd = {}
            for root, _, files in os.walk(topRepoPath, topdown=False):
                if "REMOVE" in root:
                    continue
                for name in files:
                    if name.startswith("FAM_") and name.endswith(".cif") and len(name) <= 14:
                        pth = os.path.join(root, name)
                        sd[int(name[4:-4])] = pth
            #
            for k in sorted(sd.keys()):
                pathList.append(sd[k])
        except Exception as e:
            logger.exception("Failing with %s", str(e))
        #
        return self.__applyLimit(pathList)

    def __getBirdChemCompPathList(self):
        return self.__fetchBirdChemCompPathList(self.__getRepoLocalPath("bird_chem_comp"))

    def __fetchBirdChemCompPathList(self, topRepoPath):
        """Return the list of definition file paths in the current repository.

        List is ordered in increasing PRD ID numerical code.
        """
        pathList = []
        try:
            sd = {}
            for root, _, files in os.walk(topRepoPath, topdown=False):
                if "REMOVE" in root:
                    continue
                for name in files:
                    if name.startswith("PRDCC_") and name.endswith(".cif") and len(name) <= 16:
                        pth = os.path.join(root, name)
                        sd[int(name[6:-4])] = pth
            #
            for k in sorted(sd.keys()):
                pathList.append(sd[k])
        except Exception as e:
            logger.exception("Failing with %s", str(e))
        #
        return self.__applyLimit(pathList)

    def __applyLimit(self, itemList):
        logger.debug("Length of item list %d (limit %r)", len(itemList), self.__fileLimit)
        if self.__fileLimit:
            return itemList[: self.__fileLimit]
        else:
            return itemList

    def __buildFamilyIndex(self):
        """Using information from the PRD family definition:
        #
        loop_
        _pdbx_reference_molecule_list.family_prd_id
        _pdbx_reference_molecule_list.prd_id
            FAM_000010 PRD_000041
            FAM_000010 PRD_000042
            FAM_000010 PRD_000043
            FAM_000010 PRD_000044
            FAM_000010 PRD_000048
            FAM_000010 PRD_000049
            FAM_000010 PRD_000051
        #
        """
        prdD = {}
        try:
            pthL = self.getLocatorPaths(self.__getLocatorList("bird_family"))
            for pth in pthL:
                containerL = self.__mU.doImport(pth, fmt="mmcif")
                for container in containerL:
                    catName = "pdbx_reference_molecule_list"
                    if container.exists(catName):
                        catObj = container.getObj(catName)
                        for ii in range(catObj.getRowCount()):
                            familyPrdId = catObj.getValue(attributeName="family_prd_id", rowIndex=ii)
                            prdId = catObj.getValue(attributeName="prd_id", rowIndex=ii)
                            if prdId in prdD:
                                logger.debug("duplicate prdId in family index %s %s", prdId, familyPrdId)
                            prdD[prdId] = {"familyPrdId": familyPrdId, "c": container}
        except Exception as e:
            logger.exception("Failing with %s", str(e))

        return prdD

    def __buildBirdCcIndex(self, idCodeList=None):
        """Using information from the PRD pdbx_reference_molecule category to
        index the BIRDs corresponding small molecule correspondences

        """
        prdD = {}
        ccPathD = {}
        prdStatusD = {}
        try:
            ccPathL = self.getLocatorPaths(self.__getLocatorList("chem_comp", inputIdCodeList=idCodeList))
            logger.debug("ccPathL: %r", ccPathL)
            ccPathD = {}
            for ccPath in ccPathL:
                _, fn = os.path.split(ccPath)
                ccId, _ = os.path.splitext(fn)
                ccPathD[ccId] = ccPath
            logger.info("Chemical component path list (%d)", len(ccPathD))
            # logger.info("Chemical component path list: %r", ccPathD)
            #
            pthL = self.getLocatorPaths(self.__getLocatorList("bird", inputIdCodeList=idCodeList))
            logger.info("BIRD path list (%d)", len(pthL))
            # logger.info("BIRD path list: %r", pthL)
            #
            for pth in pthL:
                containerL = self.__mU.doImport(pth, fmt="mmcif")
                for container in containerL:
                    catName = "pdbx_reference_molecule"
                    if container.exists(catName):
                        catObj = container.getObj(catName)
                        ii = 0
                        prdId = catObj.getValue(attributeName="prd_id", rowIndex=ii)
                        relStatus = catObj.getValue(attributeName="release_status", rowIndex=ii)
                        prdStatusD[prdId] = relStatus
                        if relStatus != "REL":
                            continue
                        prdRepType = catObj.getValue(attributeName="represent_as", rowIndex=ii)
                        logger.debug("represent as %r", prdRepType)
                        if prdRepType in ["single molecule"]:
                            ccId = catObj.getValueOrDefault(attributeName="chem_comp_id", rowIndex=ii, defaultValue=None)
                            # prdId = catObj.getValue(attributeName="prd_id", rowIndex=ii)
                            logger.debug("mapping prdId %r ccId %r", prdId, ccId)
                            if ccId and ccId in ccPathD:
                                prdD[prdId] = {"ccId": ccId, "ccPath": ccPathD[ccId]}
                                ccPathD[ccPathD[ccId]] = {"ccId": ccId, "prdId": prdId}
                            else:
                                logger.warning("Missing ccId %r referenced in BIRD %r", ccId, prdId)

        except Exception as e:
            logger.exception("Failing with %s", str(e))
        logger.info("Candidate Chemical Components (%d) BIRDS (%d) BIRD status details (%d)", len(prdD), len(ccPathD), len(prdStatusD))
        return prdD, ccPathD, prdStatusD

    # -
    def mergeBirdAndChemCompRefData(self):
        # JDW note that this merging procedure expects access to all reference data -
        # Use this method when:  self.__fileLimit = None
        prdSmallMolCcD, ccPathD, prdStatusD = self.__buildBirdCcIndex()
        logger.info("PRD to CCD index length %d CCD map path length %d", len(prdSmallMolCcD), len(ccPathD))
        outputPathList = self.__mergeBirdRefData(prdSmallMolCcD, prdStatusD)
        #
        ccOutputPathList = []
        if self.__discoveryMode == 'remote':
            for pth in self.__getChemCompUriList(idCodeList=None):
                ccp = pth[0]['locator']
                if ccp not in ccPathD:
                    ccOutputPathList.append(ccp)
        else:
            ccOutputPathList = [pth for pth in self.__getChemCompPathList() if pth not in ccPathD]
        #
        outputPathList.extend(ccOutputPathList)
        logger.info("Total cc paths: %d", len(ccOutputPathList))
        logger.info("Total bird_chem_comp paths: %d", len(outputPathList))
        #
        return outputPathList

    def mergeBirdAndChemCompRefDataWithInput(self, idCodeList=None):
        # Use this method when:  self.__fileLimit != None
        idCodeList = idCodeList if idCodeList else []
        prdSmallMolCcD, ccPathD, prdStatusD = self.__buildBirdCcIndex(idCodeList=idCodeList)
        logger.info("PRD to CCD index length %d CCD map path length %d", len(prdSmallMolCcD), len(ccPathD))
        outputPathList = self.__mergeBirdRefData(prdSmallMolCcD, prdStatusD, idCodeList=idCodeList)
        #
        ccOutputPathList = []
        if self.__discoveryMode == 'remote':
            for pth in self.__getChemCompUriList(idCodeList=idCodeList):
                ccp = pth[0]['locator']
                if ccp not in ccPathD:
                    ccOutputPathList.append(ccp)
        else:
            ccOutputPathList = [pth for pth in self.__getChemCompPathList() if pth not in ccPathD]
        #
        outputPathList.extend(ccOutputPathList)
        logger.info("Total cc paths: %d", len(ccOutputPathList))
        logger.info("Total bird_chem_comp paths: %d", len(outputPathList))
        #
        return outputPathList

    def __mergeBirdRefData(self, prdSmallMolCcD, prdStatusD, idCodeList=None):
        """Consolidate all of the bird reference data in a single container.

        If the BIRD is a 'small molecule' type then also merge with the associated CC definition.

        Store the merged data in the REPO_UTIL cache path and ...

        Return a path list for the consolidated data files -

        """
        outPathList = []
        iSkipUnreleased = 0
        try:
            birdPathList = self.getLocatorPaths(self.__getLocatorList("bird", inputIdCodeList=idCodeList))
            birdPathD = {}
            for birdPath in birdPathList:
                _, fn = os.path.split(birdPath)
                prdId, _ = os.path.splitext(fn)
                birdPathD[prdId] = birdPath
            #
            logger.info("BIRD path length %d", len(birdPathD))
            logger.debug("BIRD keys %r", list(birdPathD.keys()))
            birdCcPathList = self.getLocatorPaths(self.__getLocatorList("bird_chem_comp", inputIdCodeList=idCodeList))
            birdCcPathD = {}
            for birdCcPath in birdCcPathList:
                _, fn = os.path.split(birdCcPath)
                prdCcId, _ = os.path.splitext(fn)
                prdId = "PRD_" + prdCcId[6:]
                birdCcPathD[prdId] = birdCcPath
            #
            logger.info("BIRDCC path length %d", len(birdCcPathD))
            logger.debug("BIRD CC keys %r", list(birdCcPathD.keys()))
            fD = self.__buildFamilyIndex()
            logger.info("BIRD Family index length %d", len(fD))
            logger.debug("Family index keys %r", list(fD.keys()))
            logger.info("PRD to CCD small mol index length %d", len(prdSmallMolCcD))
            #
            for prdId in birdPathD:
                if prdId in prdStatusD and prdStatusD[prdId] != "REL":
                    logger.debug("Skipping BIRD with non-REL status %s", prdId)
                    iSkipUnreleased += 1
                    continue
                fp = os.path.join(self.__cachePath, prdId + ".cif")
                logger.debug("Export cache path is %r", fp)
                #
                pth2 = birdPathD[prdId]
                cL = self.__mU.doImport(pth2, fmt="mmcif")
                cFull = cL[0]
                logger.debug("Got Bird %r", cFull.getName())
                #
                # --- JDW
                # add missing one_letter_codes item
                if cFull.exists("pdbx_reference_entity_sequence") and cFull.exists("pdbx_reference_entity_poly_seq"):
                    aaDict3 = {
                        "ALA": "A",
                        "ARG": "R",
                        "ASN": "N",
                        "ASP": "D",
                        "ASX": "B",
                        "CYS": "C",
                        "GLN": "Q",
                        "GLU": "E",
                        "GLX": "Z",
                        "GLY": "G",
                        "HIS": "H",
                        "ILE": "I",
                        "LEU": "L",
                        "LYS": "K",
                        "MET": "M",
                        "PHE": "F",
                        "PRO": "P",
                        "SER": "S",
                        "THR": "T",
                        "TRP": "W",
                        "TYR": "Y",
                        "VAL": "V",
                        "PYL": "O",
                        "SEC": "U",
                    }
                    catObj = cFull.getObj("pdbx_reference_entity_sequence")
                    if not catObj.hasAttribute("one_letter_codes"):
                        logger.debug("adding one letter codes for %r", prdId)
                        seqObj = cFull.getObj("pdbx_reference_entity_poly_seq")
                        seqD = {}
                        for jj in range(0, seqObj.getRowCount()):
                            entityId = seqObj.getValue("ref_entity_id", jj)
                            monId = seqObj.getValue("mon_id", jj)
                            seqD.setdefault(entityId, []).append(monId)
                        #
                        logger.debug("seqD %r", seqD)
                        catObj.appendAttribute("one_letter_codes")
                        for ii in range(catObj.getRowCount()):
                            entityId = catObj.getValue("ref_entity_id", ii)
                            if entityId in seqD:
                                ttL = [aaDict3[tt] if tt in aaDict3 else "X" for tt in seqD[entityId]]
                                catObj.setValue("".join(ttL), "one_letter_codes", ii)
                            else:
                                logger.error("%r missing sequence for entity %r", prdId, entityId)
                # ---
                #
                ccBird = None
                ccD = None
                if prdId in prdSmallMolCcD:
                    try:
                        pthCc = prdSmallMolCcD[prdId]["ccPath"]
                        cL = self.__mU.doImport(pthCc, fmt="mmcif")
                        ccD = cL[0]
                    except Exception as e:
                        logger.error("(%s) failed getting path %r: %r", prdId, pthCc, str(e))
                    #
                elif prdId in birdCcPathD:
                    try:
                        pth1 = birdCcPathD[prdId]
                        c1L = self.__mU.doImport(pth1, fmt="mmcif")
                        ccBird = c1L[0]
                    except Exception as e:
                        logger.error("(%s) Failed getting path %r: %r", prdId, pth1, str(e))
                    #
                cFam = None
                if prdId in fD:
                    cFam = fD[prdId]["c"]
                    logger.debug("Got cFam %r", cFam.getName())
                #
                if ccD:
                    for catName in ccD.getObjNameList():
                        cFull.append(ccD.getObj(catName))
                #
                if ccBird:
                    for catName in ccBird.getObjNameList():
                        cFull.append(ccBird.getObj(catName))
                if cFam:
                    for catName in cFam.getObjNameList():
                        cFull.append(cFam.getObj(catName))
                #
                self.__mU.doExport(fp, [cFull], fmt="mmcif")
                outPathList.append(fp)
        except Exception as e:
            logger.exception("Failing with %s", str(e))
        #
        logger.info("Merged BIRD/Family/CC path length %d (skipped non-released %d)", len(outPathList), iSkipUnreleased)
        return outPathList
        #

    def __getCompModelPathList(self, idCodeList=None, fmt="mmcif"):
        return self.__fetchModelPathList(self.__getRepoLocalPath("pdbx_comp_model_core"), idCodeList=idCodeList, fmt=fmt, numProc=self.__numProc)

    def __fetchModelPathList(self, topRepoPath, idCodeList=None, fmt="mmcif", numProc=8):
        """Get the path list for computational models in the input cached model repository

        TO-DO: Add check of cache file to see if it changed between the last time data was uploaded, and if so, then upload new models

        File name template is:  <topRepoPath>/<2-char source>/<hash>/<hash>/*.cif.gz
        """
        ts = time.strftime("%Y %m %d %H:%M:%S", time.localtime())
        logger.info("Starting at %s", ts)
        logger.info("Computed-models topRepoPath: %s", topRepoPath)
        startTime = time.time()
        #
        idCodeList = idCodeList if idCodeList else []
        pathList = []
        try:
            optD = {}
            optD["topRepoPath"] = topRepoPath
            optD["modelFormat"] = ".bcif.gz" if "bcif" in fmt.lower() else ".cif.gz"
            mpu = MultiProcUtil(verbose=self.__verbose)
            mpu.setOptions(optionsD=optD)
            mpu.set(workerObj=self, workerMethod="_compModelPathWorker")
            _, _, retLists, _ = mpu.runMulti(dataList=idCodeList, numProc=numProc, numResults=1)
            pathList = retLists[0]
            endTime0 = time.time()
            logger.debug("Path list length %d  in %.4f seconds", len(pathList), endTime0 - startTime)
        except Exception as e:
            logger.exception("Failing with %s", str(e))
        return self.__applyLimit(pathList)

    def __getIhmDevPathList(self):
        return self.__fetchIhmDevPathList(self.__getRepoLocalPath("ihm_dev"))

    def __fetchIhmDevPathList(self, topRepoPath):
        """Return the list of I/HM entries in the current repository.

        File name template is: PDBDEV_0000 0020_model_v1-0.cif.gz

        List is ordered in increasing PRDDEV numerical code.
        """
        pathList = []
        logger.debug("Searching path %r", topRepoPath)
        try:
            sd = {}
            for root, _, files in os.walk(topRepoPath, topdown=False):
                if "REMOVE" in root:
                    continue
                for name in files:
                    if name.startswith("PDBDEV_") and name.endswith(".cif.gz") and len(name) <= 50:
                        pth = os.path.join(root, name)
                        sd[int(name[7:15])] = pth
            #
            for k in sorted(sd.keys()):
                pathList.append(sd[k])
        except Exception as e:
            logger.exception("Failing search in %r with %s", topRepoPath, str(e))
        #
        return self.__applyLimit(pathList)<|MERGE_RESOLUTION|>--- conflicted
+++ resolved
@@ -300,13 +300,8 @@
                     raise ValueError("locator object with leading path %r returned empty container list (%r)" % (dD["locator"], locatorObj))
             #
             else:
-<<<<<<< HEAD
-                logger.warning("non-comforming locator object %r", locatorObj)
-        #
-=======
                 logger.warning("non-conforming locator object %r", locatorObj)
-                return []
->>>>>>> 35cf252c
+
         except Exception as e:
             logger.exception("Failing for %r with %s", locatorObj, str(e))
             return []
@@ -579,15 +574,10 @@
                 if mergeContentTypes and "vrpt" in mergeContentTypes:
                     # if self.__chP.hasEntryContentType(tId, "validation_report"):
                     if self.__chP.hasValidationReportData(tId):
-<<<<<<< HEAD
-                        kwD = HashableDict({"marshalHelper": toCifWrapper})
-                        locObj.append(HashableDict({"locator": self.__getLocatorRemote("validation_report", tId), "fmt": "xml", "kwargs": kwD}))
+                        kwD = HashableDict({})
+                        locObj.append(HashableDict({"locator": self.__getLocatorRemote("validation_report", tId), "fmt": "mmcif", "kwargs": kwD}))
                     else:
                         logger.warning("Validation data not found for id %r", tId)
-=======
-                        kwD = HashableDict({})
-                        locObj.append(HashableDict({"locator": self.__getLocatorRemote("validation_report", tId), "fmt": "mmcif", "kwargs": kwD}))
->>>>>>> 35cf252c
                 uL.append(tuple(locObj))
         except Exception as e:
             logger.exception("Failing with %s", str(e))
